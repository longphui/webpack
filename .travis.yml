sudo: false
language: node_js
node_js:
<<<<<<< HEAD
=======
  - "0.10"
  - "0.12"
>>>>>>> 3c7b13f0
  - node
  - iojs-1
  - iojs-2
  - iojs
script: npm run travis
env:
  - NO_WATCH_TESTS=1

before_install:
  - '[ "${TRAVIS_NODE_VERSION}" != "0.10" ] || npm install -g npm@^2'

before_script:
  - npm link
  - npm link webpack

after_success:
  - cat ./coverage/lcov.info | node_modules/.bin/coveralls --verbose
  - cat ./coverage/coverage.json | node_modules/codecov.io/bin/codecov.io.js
  - rm -rf ./coverage<|MERGE_RESOLUTION|>--- conflicted
+++ resolved
@@ -1,11 +1,7 @@
 sudo: false
 language: node_js
 node_js:
-<<<<<<< HEAD
-=======
-  - "0.10"
   - "0.12"
->>>>>>> 3c7b13f0
   - node
   - iojs-1
   - iojs-2
