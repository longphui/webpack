--- conflicted
+++ resolved
@@ -44,11 +44,7 @@
     "istanbul": "^0.4.5",
     "jade": "^1.11.0",
     "jade-loader": "~0.8.0",
-<<<<<<< HEAD
     "jest": "^22.4.2",
-    "js-beautify": "^1.5.10",
-=======
->>>>>>> 518d1e09
     "json-loader": "^0.5.7",
     "less": "^2.5.1",
     "less-loader": "^4.0.3",
@@ -108,8 +104,7 @@
     "lint-files": "npm run lint && npm run schema-lint",
     "lint": "eslint lib bin hot buildin \"test/*.js\" \"test/**/webpack.config.js\" \"examples/**/webpack.config.js\"",
     "fix": "npm run lint -- --fix",
-<<<<<<< HEAD
-    "beautify-lint": "beautify-lint \"lib/**/*.js\" \"hot/**/*.js\" \"bin/**/*.js\" \"benchmark/*.js\" \"test/*.js\" \"test/**/webpack.config.js\" \"examples/**/webpack.config.js\"",
+    "pretty-files": "prettier \"lib/**.*\" \"bin/**.*\" \"hot/**.*\" \"buildin/**.*\" \"test/*.js\" \"test/**/webpack.config.js\" \"examples/**/webpack.config.js\" --write",
     "schema-lint": "node --no-deprecation --max-old-space-size=4096 --harmony node_modules/.bin/jest --testMatch '<rootDir>/test/*.lint.js'",
     "benchmark": "node --no-deprecation --max-old-space-size=4096 --harmony node_modules/.bin/jest --testMatch '<roorDir>/test/*.benchmark.js'",
     "cover": "npm run cover:init && npm run cover:all && npm run cover:report",
@@ -119,7 +114,7 @@
     "cover:unit": "node --no-deprecation --max-old-space-size=4096 --harmony node_modules/.bin/jest --testMatch '<rootDir>/test/*.unittest.js' --coverage",
     "cover:report": "echo report",
     "cover:report-min": "echo report --report lcovonly",
-    "publish-patch": "npm run lint && npm run beautify-lint && mocha && npm version patch && git push && git push --tags && npm publish"
+    "publish-patch": "npm run lint && jest && npm version patch && git push && git push --tags && npm publish"
   },
   "jest": {
     "setupTestFrameworkScriptFile": "<rootDir>/test/setupTestFramework.js",
@@ -141,18 +136,5 @@
     ],
     "coverageDirectory": "<rootDir>/coverage",
     "coveragePathIgnorePatterns": ["\\.runtime\\.js$"]
-=======
-    "pretty-files": "prettier \"lib/**.*\" \"bin/**.*\" \"hot/**.*\" \"buildin/**.*\" \"test/*.js\" \"test/**/webpack.config.js\" \"examples/**/webpack.config.js\" --write",
-    "schema-lint": "mocha test/*.lint.js --opts test/lint-mocha.opts",
-    "benchmark": "mocha --max-old-space-size=4096 --harmony --trace-deprecation test/*.benchmark.js -R spec",
-    "cover": "npm run cover:init && npm run cover:all && npm run cover:report",
-    "cover:init": "rimraf coverage",
-    "cover:all": "node --max-old-space-size=4096 --harmony --trace-deprecation ./node_modules/istanbul/lib/cli.js cover --report none node_modules/mocha/bin/_mocha -- test/*.test.js test/*.unittest.js",
-    "cover:integration": "node --max-old-space-size=4096 --harmony --trace-deprecation ./node_modules/istanbul/lib/cli.js cover --report none node_modules/mocha/bin/_mocha -- test/*.test.js",
-    "cover:unit": "node --max-old-space-size=4096 --harmony --trace-deprecation ./node_modules/istanbul/lib/cli.js cover --report none node_modules/mocha/bin/_mocha -- test/*.unittest.js",
-    "cover:report": "istanbul report",
-    "cover:report-min": "istanbul report --report lcovonly",
-    "publish-patch": "npm run lint && mocha && npm version patch && git push && git push --tags && npm publish"
->>>>>>> 518d1e09
   }
 }